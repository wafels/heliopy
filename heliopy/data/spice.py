--- conflicted
+++ resolved
@@ -50,13 +50,10 @@
 
 
 for kernel in available_kernels:
-<<<<<<< HEAD
-    __doc__ += '\n   {}, {}'.format(kernel, str(available_kernels[kernel]).replace(',', ' and'))
-=======
     __doc__ += '\n   {}, '.format(kernel)
     for url in available_kernels[kernel]:
         __doc__ += '{} '.format(url)
->>>>>>> f16d1fc3
+
 
 
 def get_kernel(name):
